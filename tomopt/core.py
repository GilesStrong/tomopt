from typing import Callable, Iterator

import torch
from torch import nn

__all__ = ["DEVICE", "SCATTER_COEF_A", "SCATTER_COEF_B", "X0", "DENSITIES", "PartialOpt"]

DEVICE = torch.device("cuda") if torch.cuda.is_available() else torch.device("cpu")

<<<<<<< HEAD
SCATTER_COEF_A = 0.0136  # GeV

SCATTER_COEF_B = 0.038

# TODO: Update to numbers and materials used in scattering model

X0 = {  # Is actually X0/density "inverse scaled scattering density"
=======
# https://pdg.lbl.gov/2019/reviews/rpp2018-rev-passage-particles-matter.pdf
SCATTER_COEF_A = 0.0136  # GeV
SCATTER_COEF_B = 0.038  # Dimensionless

X0 = {  # https://pdg.lbl.gov/2022/AtomicNuclearProperties/index.html
>>>>>>> ec03b9de
    "beryllium": 0.3528,  # m
    "graphite": 0.1932,
    "silicon": 0.0937,
    "aluminium": 0.08897,
    "iron": 0.01757,
    "copper": 0.01436,
    "lead": 0.005612,
    "uranium": 3.141e-3,
    "air": 303.9,
    "water": 0.3608,
    "SiO2": 0.1229,
    "Al2O3": 0.07038,
    "Fe2O3": 0.03242,
    "MgO": 0.07828,
    "CaO": 0.05760,
    "toluene": 0.5068,
    "benzene": 0.4984,
    "K2O": 0.08147,
    "Na2O": 0.1285,
    "soft tissue": 0.3763,
}

DENSITIES = {  # https://pdg.lbl.gov/2022/AtomicNuclearProperties/index.html
    "water": 1000.0,  # kg/m^3
    "SiO2": 2200.0,
    "Al2O3": 3970.0,
    "Fe2O3": 5200.0,
    "MgO": 3580.0,
    "CaO": 3300.0,
    "graphite": 2210.0,
    "air": 1.205,
    "toluene": 866.9,
    "benzene": 878.7,
    "K2O": 2320.0,
    "Na2O": 2270.0,
    "soft tissue": 1000.0,
}

PartialOpt = Callable[[Iterator[nn.Parameter]], torch.optim.Optimizer]<|MERGE_RESOLUTION|>--- conflicted
+++ resolved
@@ -7,21 +7,12 @@
 
 DEVICE = torch.device("cuda") if torch.cuda.is_available() else torch.device("cpu")
 
-<<<<<<< HEAD
-SCATTER_COEF_A = 0.0136  # GeV
-
-SCATTER_COEF_B = 0.038
-
-# TODO: Update to numbers and materials used in scattering model
-
-X0 = {  # Is actually X0/density "inverse scaled scattering density"
-=======
 # https://pdg.lbl.gov/2019/reviews/rpp2018-rev-passage-particles-matter.pdf
 SCATTER_COEF_A = 0.0136  # GeV
 SCATTER_COEF_B = 0.038  # Dimensionless
 
+# TODO: Update to numbers and materials used in scattering model
 X0 = {  # https://pdg.lbl.gov/2022/AtomicNuclearProperties/index.html
->>>>>>> ec03b9de
     "beryllium": 0.3528,  # m
     "graphite": 0.1932,
     "silicon": 0.0937,
