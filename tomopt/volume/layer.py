--- conflicted
+++ resolved
@@ -1,8 +1,3 @@
-<<<<<<< HEAD
-=======
-from tomopt.volume.panel import DetectorPanel
-from tomopt.volume.heatmap import DetectorHeatMap
->>>>>>> 52a14dea
 from typing import Iterator, Optional, Callable, Dict, Tuple, List, Union
 import numpy as np
 from abc import ABCMeta, abstractmethod
@@ -15,7 +10,8 @@
 from .scatter_model import SCATTER_MODEL
 from ..core import DEVICE, SCATTER_COEF_A, SCATTER_COEF_B
 from ..muon import MuonBatch
-from .panel import DetectorPanel
+from tomopt.volume.panel import DetectorPanel
+from tomopt.volume.heatmap import DetectorHeatMap
 
 __all__ = ["PassiveLayer", "VoxelDetectorLayer", "PanelDetectorLayer"]
 
