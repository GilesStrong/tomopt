--- conflicted
+++ resolved
@@ -1,12 +1,7 @@
 from .layer import *  # noqa F304
 from .volume import *  # noqa F304
 from .panel import *  # noqa F304
-<<<<<<< HEAD
+from .heatmap import *  # noqa F304
 from .scatter_model import *  # noqa F304
 
-__all__ = [*layer.__all__, *volume.__all__, *panel.__all__, *scatter_model.__all__]  # type: ignore  # noqa F405
-=======
-from .heatmap import *  # noqa F304
-
-__all__ = [*layer.__all__, *volume.__all__, *panel.__all__, *heatmap.__all__]  # type: ignore  # noqa F405
->>>>>>> 52a14dea
+__all__ = [*layer.__all__, *volume.__all__, *panel.__all__, *heatmap.__all__, *scatter_model.__all__]  # type: ignore  # noqa F405