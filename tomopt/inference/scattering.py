from abc import ABCMeta, abstractmethod
from typing import Optional, List, Tuple
import numpy as np
import matplotlib.pyplot as plt

import torch
from torch import Tensor

from ..muon import MuonBatch
from ..volume import Volume, DetectorPanel
from ..volume.layer import AbsDetectorLayer, VoxelDetectorLayer, PanelDetectorLayer
from ..utils import jacobian

__all__ = ["VoxelScatterBatch", "PanelScatterBatch"]


class AbsScatterBatch(metaclass=ABCMeta):
    track_in: Tensor
    track_out: Tensor
    track_start_in: Tensor
    track_start_out: Tensor
    above_hits: List[Tensor]
    below_hits: List[Tensor]
    above_gen_hits: List[Tensor]
    below_gen_hits: List[Tensor]
    above_hit_uncs: List[Tensor]
    below_hit_uncs: List[Tensor]
    _loc: Tensor
    _loc_unc: Optional[Tensor] = None
    _theta_in: Tensor
    _theta_out: Tensor
    _dtheta: Tensor
    _theta_in_unc: Optional[Tensor] = None
    _theta_out_unc: Optional[Tensor] = None
    _dtheta_unc: Optional[Tensor] = None
    _dxy: Tensor
    _dxy_unc: Optional[Tensor] = None

    def __init__(self, mu: MuonBatch, volume: Volume):
        self.mu, self.volume = mu, volume
        self.device = self.mu.device
        self.hits = self.mu.get_hits(self.volume.lw)
        self.compute_scatters()

    @staticmethod
    def get_muon_trajectory(hit_list: List[Tensor], unc_list: List[Tensor], lw: Tensor) -> Tuple[Tensor, Tensor]:
        r"""
        hits = [muons,(x,y,z)]
        uncs = [(unc,unc,0)]

        Assume no uncertainty for z

        In eval mode:
            Muons with <2 hits within panels have NaN trajectory.
            Muons with >=2 hits in panels have valid trajectories
        """

        hits, uncs = torch.stack(hit_list, dim=1), torch.stack(unc_list, dim=1)
        hits = torch.where(torch.isinf(hits), lw.mean().type(hits.type()) / 2, hits)

        stars, angles = [], []
        for i in range(2):  # seperate x and y resolutions
            inv_unc2 = uncs[:, :, i : i + 1] ** -2
            sum_inv_unc2 = inv_unc2.sum(dim=1)
            mean_xz = torch.sum(hits[:, :, [i, 2]] * inv_unc2, dim=1) / sum_inv_unc2
            mean_xz_z = torch.sum(hits[:, :, [i, 2]] * hits[:, :, 2:3] * inv_unc2, dim=1) / sum_inv_unc2
            mean_x = mean_xz[:, :1]
            mean_z = mean_xz[:, 1:]
            mean_x_z = mean_xz_z[:, :1]
            mean_z2 = mean_xz_z[:, 1:]

            stars.append((mean_x - ((mean_z * mean_x_z) / mean_z2)) / (1 - (mean_z.square() / mean_z2)))
            angles.append((mean_x_z - (stars[-1] * mean_z)) / mean_z2)

        xy_star = torch.cat(stars, dim=-1)
        angle = torch.cat(angles, dim=-1)

        def _calc_xyz(z: Tensor) -> Tensor:
            return torch.cat([xy_star + (angle * z), z], dim=-1)

        start = _calc_xyz(hits[:, 0, 2:3])  # Upper & lower hits. Only z coord is used therefore ok if xy were NaN/Inf
        end = _calc_xyz(hits[:, 1, 2:3])
        vec = end - start

        return vec, start

    def extract_hits(self) -> None:
        # reco x, reco y, gen z, must be a list to allow computation of uncertainty
        self.above_hits = [
            torch.cat([self.hits["above"]["reco_xy"][:, i], self.hits["above"]["z"][:, i]], dim=-1) for i in range(self.hits["above"]["reco_xy"].shape[1])
        ]
        self.below_hits = [
            torch.cat([self.hits["below"]["reco_xy"][:, i], self.hits["below"]["z"][:, i]], dim=-1) for i in range(self.hits["below"]["reco_xy"].shape[1])
        ]
        self.above_gen_hits = [
            torch.cat([self.hits["above"]["gen_xy"][:, i], self.hits["above"]["z"][:, i]], dim=-1) for i in range(self.hits["above"]["gen_xy"].shape[1])
        ]
        self.below_gen_hits = [
            torch.cat([self.hits["below"]["gen_xy"][:, i], self.hits["below"]["z"][:, i]], dim=-1) for i in range(self.hits["below"]["gen_xy"].shape[1])
        ]
        self.n_hits_above = len(self.above_hits)
        self.n_hits_below = len(self.below_hits)

    @abstractmethod
    def compute_tracks(self) -> None:
        pass

    @staticmethod
    def compute_coefs(v1: Tensor, v2: Tensor, v3: Tensor, p1: Tensor, p2: Tensor) -> Tuple[Tensor, Tensor, Tensor]:
        print(v1[0], v2[0], v3[0], p1[0], p2[0])
        # solve point_1+t1*v1 + t3*v3 = p2+t2*v2 => p2-p1 = t1*v1 - t2*v2 + t3*v3
        dp = p2 - p1
        v1x = v1[:, 0:1]
        v1y = v1[:, 1:2]
        v1z = v1[:, 2:3]
        v2x = v2[:, 0:1]
        v2y = v2[:, 1:2]
        v2z = v2[:, 2:3]
        v3x = v3[:, 0:1]
        v3y = v3[:, 1:2]
        v3z = v3[:, 2:3]
        dpx = dp[:, 0:1]
        dpy = dp[:, 1:2]
        dpz = dp[:, 2:3]
        a = (v2x * v1y) - (v2y * v1x)

        t3 = ((dpx * (-(v1y * v1z * v2x) + (a * v1z) + (v1x * v1y * v2z))) + (dpy * ((v1x * v1z * v2x) - (v1x.square() * v2z))) + (a * dpz * v1x)) / (
            -(v1y * v1z * v2x * v3x) + (v1x * v1z * v2x * v3y) + (a * v1z * v3x) - (v1x * v1y * v2z * v3x) + (v1x.square() * v2z * v3y) - (a * v1x * v3z)
        )

        t2 = -((t3 * ((v1y * v3x) - (v1x * v3y))) - (dpx * v1y) + (dpy * v1x)) / a

        t1 = -((t2 * v2x) + (t3 * v3x) - dpx) / v1x

        return t1, t2, t3

    def compute_scatters(self) -> None:
        r"""
        Currently only handles detectors above and below passive volume

        Scatter locations adapted from:
        @MISC {3334866,
            TITLE = {Closest points between two lines},
            AUTHOR = {Brian (https://math.stackexchange.com/users/72614/brian)},
            HOWPUBLISHED = {Mathematics Stack Exchange},
            NOTE = {URL:https://math.stackexchange.com/q/3334866 (version: 2019-08-26)},
            EPRINT = {https://math.stackexchange.com/q/3334866},
            URL = {https://math.stackexchange.com/q/3334866}
        }
        """

        self.extract_hits()
        self.compute_tracks()

        # scatter locations
        cross = torch.cross(self.track_in, self.track_out, dim=1)  # connecting vector perpendicular to both lines

        t1, t2, t3 = self.compute_coefs(self.track_in, self.track_out, cross, self.track_start_in, self.track_start_out)
        q1 = self.track_start_in + (t1 * self.track_in)  # closest point on v1
        self._loc = q1 + (t2 * cross / 2)  # Move halfway along v3 from q1
        self._loc_unc = None

        rhs = self.track_start_out - self.track_start_in
        lhs = torch.stack([self.track_in, -self.track_out, cross], dim=1).transpose(2, 1)
<<<<<<< HEAD
        coefs = torch.linalg.solve(
            lhs, rhs
        )  # solve point_1+t1*track_in + t3*cross = point_2+t2*track_out => point_2-point_1 = t1*track_in - t2*track_out + t3*cross
        c2 = torch.inverse(lhs) * rhs
=======
        #         coefs = torch.linalg.solve(lhs, rhs)  # solve p1+t1*v1 + t3*v3 = p2+t2*v2 => p2-p1 = t1*v1 - t2*v2 + t3*v3
        coefs = (lhs.inverse() @ rhs[:, :, None]).squeeze(-1)
>>>>>>> 73900604

        print(coefs[0], t1[0], t2[0], t3[0], c2[0], c2.shape)
        # q1 = self.above_hits[0] + (coefs[:, 0:1] * self.track_in)  # closest point on v1
        # self._loc = q1 + (coefs[:, 2:3] * cross / 2)  # Move halfway along v3 from q1
        # self._loc_unc = None

        # Theta deviations
        self._theta_in = torch.arctan(self.track_in[:, :2] / self.track_in[:, 2:3])
        self._theta_out = torch.arctan(self.track_out[:, :2] / self.track_out[:, 2:3])
        self._dtheta = torch.abs(self._theta_in - self._theta_out)
        self._theta_in_unc = None
        self._theta_out_unc = None
        self._dtheta_unc = None

        # xy deviations
        self._dxy = t3 * cross[:, :2]
        self._dxy_unc = None

    @abstractmethod
    def _compute_unc(self, var: Tensor, hits: List[Tensor], hit_uncs: List[Tensor]) -> Tensor:
        pass

    @property
    def location(self) -> Tensor:
        return self._loc

    @property
    def location_unc(self) -> Tensor:
        if self._loc_unc is None:
            self._loc_unc = self._compute_unc(
                var=self._loc,
                hits=self.above_hits + self.below_hits,
                hit_uncs=self.above_hit_uncs + self.below_hit_uncs,
            )
        return self._loc_unc

    @property
    def dtheta(self) -> Tensor:
        return self._dtheta

    @property
    def dtheta_unc(self) -> Tensor:
        if self._dtheta_unc is None:
            self._dtheta_unc = self._compute_unc(
                var=self._dtheta,
                hits=self.above_hits + self.below_hits,
                hit_uncs=self.above_hit_uncs + self.below_hit_uncs,
            )
        return self._dtheta_unc

    @property
    def dxy(self) -> Tensor:
        return self._dxy

    @property
    def dxy_unc(self) -> Tensor:
        if self._dxy_unc is None:
            self._dxy_unc = self._compute_unc(
                var=self._dxy,
                hits=self.above_hits + self.below_hits,
                hit_uncs=self.above_hit_uncs + self.below_hit_uncs,
            )
        return self._dxy_unc

    @property
    def theta_in(self) -> Tensor:
        return self._theta_in

    @property
    def theta_in_unc(self) -> Tensor:
        if self._theta_in_unc is None:
            self._theta_in_unc = self._compute_unc(var=self._theta_in, hits=self.above_hits, hit_uncs=self.above_hit_uncs)
        return self._theta_in_unc

    @property
    def theta_out(self) -> Tensor:
        return self._theta_out

    @property
    def theta_out_unc(self) -> Tensor:
        if self._theta_out_unc is None:
            self._theta_out_unc = self._compute_unc(var=self._theta_out, hits=self.below_hits, hit_uncs=self.below_hit_uncs)
        return self._theta_out_unc

    def plot_scatter(self, idx: int) -> None:
        x = np.hstack([self.hits["above"]["reco_xy"][idx, :, 0].detach().cpu().numpy(), self.hits["below"]["reco_xy"][idx, :, 0].detach().cpu().numpy()])
        y = np.hstack([self.hits["above"]["reco_xy"][idx, :, 1].detach().cpu().numpy(), self.hits["below"]["reco_xy"][idx, :, 1].detach().cpu().numpy()])
        z = np.hstack([self.hits["above"]["z"][idx, :, 0].detach().cpu().numpy(), self.hits["below"]["z"][idx, :, 0].detach().cpu().numpy()])
        scatter = self.location[idx].detach().cpu().numpy()
        fig, axs = plt.subplots(1, 2, figsize=(8, 4))
        axs[0].scatter(x, z)
        axs[0].scatter(scatter[0], scatter[2], label=r"$\Delta\theta=" + f"{self.dtheta[idx,0]:.1e}$")
        axs[0].set_xlim(0, 1)
        axs[0].set_xlabel("x")
        axs[0].set_ylabel("z")
        axs[0].legend()
        axs[1].scatter(y, z)
        axs[1].scatter(scatter[1], scatter[2], label=r"$\Delta\theta=" + f"{self.dtheta[idx,1]:.1e}$")
        axs[1].set_xlim(0, 1)
        axs[1].set_xlabel("y")
        axs[1].set_ylabel("z")
        axs[1].legend()
        plt.show()

    def get_scatter_mask(self) -> Tensor:
        z = self.volume.get_passive_z_range()
        return (
            (self.location[:, 0] >= 0)
            * (self.location[:, 0] < self.volume.lw[0])
            * (self.location[:, 1] >= 0)
            * (self.location[:, 1] < self.volume.lw[1])
            * (self.location[:, 2] >= z[0])
            * (self.location[:, 2] < z[1])
        )


class VoxelScatterBatch(AbsScatterBatch):
    @staticmethod
    def _get_hit_uncs(dets: List[AbsDetectorLayer], hits: List[Tensor]) -> List[Tensor]:
        uncs = []
        for i, (l, h) in enumerate(zip(dets, hits)):
            if not isinstance(l, VoxelDetectorLayer):
                raise ValueError(f"Detector {l} is not a VoxelDetectorLayer")
            x = l.abs2idx(h)
            r = 1 / l.resolution[x[:, 0], x[:, 1]]
            uncs.append(torch.stack([r, r, torch.zeros_like(r, device=r.device)], dim=-1))
        return uncs

    def compute_tracks(self) -> None:
        self.above_hit_uncs = self._get_hit_uncs(self.volume.get_detectors()[: self.n_hits_above], self.above_hits)
        self.below_hit_uncs = self._get_hit_uncs(self.volume.get_detectors()[self.n_hits_above :], self.below_hits)
        self.track_in, self.track_start_in = self.get_muon_trajectory(self.above_hits, self.above_hit_uncs, self.volume.lw)
        self.track_out, self.track_start_out = self.get_muon_trajectory(self.below_hits, self.below_hit_uncs, self.volume.lw)

    @staticmethod
    def _compute_unc(var: Tensor, hits: List[Tensor], hit_uncs: List[Tensor]) -> Tensor:
        r"""
        Behaviour tested only
        """

        unc2_sum = None
        for i, (xi, unci) in enumerate(zip(hits, hit_uncs)):
            for j, (xj, uncj) in enumerate(zip(hits, hit_uncs)):
                if j < i:
                    continue
                dv_dx_2 = jacobian(var, xi).sum((2)) * jacobian(var, xj).sum((2)) if i != j else jacobian(var, xi).sum((2)) ** 2  # Muons, var_xyz, hit_xyz
                unc_2 = (dv_dx_2 * unci[:, None] * uncj[:, None]).sum(2)  # Muons, (x,y,z)
                if unc2_sum is None:
                    unc2_sum = unc_2
                else:
                    unc2_sum = unc2_sum + unc_2
        return torch.sqrt(unc2_sum)


class PanelScatterBatch(AbsScatterBatch):
    @staticmethod
    def _get_hit_uncs(zordered_panels: List[DetectorPanel], hits: List[Tensor]) -> List[Tensor]:
        uncs: List[Tensor] = []
        for l, h in zip(zordered_panels, hits):
            r = 1 / l.get_resolution(h[:, :2])
            uncs.append(torch.cat([r, torch.zeros((len(r), 1), device=r.device)], dim=-1))
        return uncs

    def compute_tracks(self) -> None:
        def _get_panels(i: int) -> List[DetectorPanel]:
            det = self.volume.get_detectors()[i]
            if not isinstance(det, PanelDetectorLayer):
                raise ValueError(f"Detector {det} is not a PanelDetectorLayer")
            return [det.panels[i] for i in det.get_panel_zorder()]

        self.above_hit_uncs = self._get_hit_uncs(_get_panels(0), self.above_gen_hits)
        self.below_hit_uncs = self._get_hit_uncs(_get_panels(1), self.below_gen_hits)

        self.track_in, self.track_start_in = self.get_muon_trajectory(self.above_hits, self.above_hit_uncs, self.volume.lw)
        self.track_out, self.track_start_out = self.get_muon_trajectory(self.below_hits, self.below_hit_uncs, self.volume.lw)

    @staticmethod
    def _compute_unc(var: Tensor, hits: List[Tensor], hit_uncs: List[Tensor]) -> Tensor:
        r"""
        Behaviour tested only
        """

        unc2_sum = None
        for i, (xi, unci) in enumerate(zip(hits, hit_uncs)):
            unci = torch.where(torch.isinf(unci), torch.tensor([0], device=unci.device).type(unci.type()), unci)[:, None]
            for j, (xj, uncj) in enumerate(zip(hits, hit_uncs)):
                if j < i:
                    continue
                uncj = torch.where(torch.isinf(uncj), torch.tensor([0], device=uncj.device).type(uncj.type()), uncj)[:, None]
                dv_dx_2 = (
                    torch.nan_to_num(jacobian(var, xi)).sum(2) * torch.nan_to_num(jacobian(var, xj)).sum(2)
                    if i != j
                    else torch.nan_to_num(jacobian(var, xi)).sum(2) ** 2
                )  # Muons, var_xyz, hit_xyz
                unc_2 = (dv_dx_2 * unci * uncj).sum(2)  # Muons, (x,y,z)
                if unc2_sum is None:
                    unc2_sum = unc_2
                else:
                    unc2_sum = unc2_sum + unc_2
        return torch.sqrt(unc2_sum)<|MERGE_RESOLUTION|>--- conflicted
+++ resolved
@@ -105,35 +105,6 @@
     def compute_tracks(self) -> None:
         pass
 
-    @staticmethod
-    def compute_coefs(v1: Tensor, v2: Tensor, v3: Tensor, p1: Tensor, p2: Tensor) -> Tuple[Tensor, Tensor, Tensor]:
-        print(v1[0], v2[0], v3[0], p1[0], p2[0])
-        # solve point_1+t1*v1 + t3*v3 = p2+t2*v2 => p2-p1 = t1*v1 - t2*v2 + t3*v3
-        dp = p2 - p1
-        v1x = v1[:, 0:1]
-        v1y = v1[:, 1:2]
-        v1z = v1[:, 2:3]
-        v2x = v2[:, 0:1]
-        v2y = v2[:, 1:2]
-        v2z = v2[:, 2:3]
-        v3x = v3[:, 0:1]
-        v3y = v3[:, 1:2]
-        v3z = v3[:, 2:3]
-        dpx = dp[:, 0:1]
-        dpy = dp[:, 1:2]
-        dpz = dp[:, 2:3]
-        a = (v2x * v1y) - (v2y * v1x)
-
-        t3 = ((dpx * (-(v1y * v1z * v2x) + (a * v1z) + (v1x * v1y * v2z))) + (dpy * ((v1x * v1z * v2x) - (v1x.square() * v2z))) + (a * dpz * v1x)) / (
-            -(v1y * v1z * v2x * v3x) + (v1x * v1z * v2x * v3y) + (a * v1z * v3x) - (v1x * v1y * v2z * v3x) + (v1x.square() * v2z * v3y) - (a * v1x * v3z)
-        )
-
-        t2 = -((t3 * ((v1y * v3x) - (v1x * v3y))) - (dpx * v1y) + (dpy * v1x)) / a
-
-        t1 = -((t2 * v2x) + (t3 * v3x) - dpx) / v1x
-
-        return t1, t2, t3
-
     def compute_scatters(self) -> None:
         r"""
         Currently only handles detectors above and below passive volume
@@ -155,27 +126,13 @@
         # scatter locations
         cross = torch.cross(self.track_in, self.track_out, dim=1)  # connecting vector perpendicular to both lines
 
-        t1, t2, t3 = self.compute_coefs(self.track_in, self.track_out, cross, self.track_start_in, self.track_start_out)
-        q1 = self.track_start_in + (t1 * self.track_in)  # closest point on v1
-        self._loc = q1 + (t2 * cross / 2)  # Move halfway along v3 from q1
-        self._loc_unc = None
-
         rhs = self.track_start_out - self.track_start_in
         lhs = torch.stack([self.track_in, -self.track_out, cross], dim=1).transpose(2, 1)
-<<<<<<< HEAD
-        coefs = torch.linalg.solve(
-            lhs, rhs
-        )  # solve point_1+t1*track_in + t3*cross = point_2+t2*track_out => point_2-point_1 = t1*track_in - t2*track_out + t3*cross
-        c2 = torch.inverse(lhs) * rhs
-=======
-        #         coefs = torch.linalg.solve(lhs, rhs)  # solve p1+t1*v1 + t3*v3 = p2+t2*v2 => p2-p1 = t1*v1 - t2*v2 + t3*v3
+        # coefs = torch.linalg.solve(lhs, rhs)  # solve p1+t1*v1 + t3*v3 = p2+t2*v2 => p2-p1 = t1*v1 - t2*v2 + t3*v3
         coefs = (lhs.inverse() @ rhs[:, :, None]).squeeze(-1)
->>>>>>> 73900604
-
-        print(coefs[0], t1[0], t2[0], t3[0], c2[0], c2.shape)
-        # q1 = self.above_hits[0] + (coefs[:, 0:1] * self.track_in)  # closest point on v1
-        # self._loc = q1 + (coefs[:, 2:3] * cross / 2)  # Move halfway along v3 from q1
-        # self._loc_unc = None
+        q1 = self.track_start_in + (coefs[:, 0:1] * self.track_in)  # closest point on v1
+        self._loc = q1 + (coefs[:, 2:3] * cross / 2)  # Move halfway along v3 from q1
+        self._loc_unc = None
 
         # Theta deviations
         self._theta_in = torch.arctan(self.track_in[:, :2] / self.track_in[:, 2:3])
@@ -186,7 +143,7 @@
         self._dtheta_unc = None
 
         # xy deviations
-        self._dxy = t3 * cross[:, :2]
+        self._dxy = coefs[:, 2:3] * cross[:, :2]
         self._dxy_unc = None
 
     @abstractmethod
