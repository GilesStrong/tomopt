from abc import ABCMeta, abstractmethod
from typing import Optional, List, Tuple, Dict
import numpy as np
import matplotlib.pyplot as plt

import torch
from torch import Tensor

from ..muon import MuonBatch
from ..volume import Volume, DetectorPanel
from ..volume.layer import AbsDetectorLayer, VoxelDetectorLayer, PanelDetectorLayer
from ..utils import jacobian

__all__ = ["VoxelScatterBatch", "PanelScatterBatch", "GenScatterBatch"]


class AbsScatterBatch(metaclass=ABCMeta):
    _track_in: Optional[Tensor] = None
    _track_out: Optional[Tensor] = None
    _track_start_in: Optional[Tensor] = None
    _track_start_out: Optional[Tensor] = None
    _reco_hits: Optional[Tensor] = None
    _gen_hits: Optional[Tensor] = None
    _hit_uncs: Optional[Tensor] = None
    _loc: Tensor
    _loc_unc: Optional[Tensor] = None
    _theta_in: Tensor
    _theta_out: Tensor
    _dtheta: Tensor
    _theta_in_unc: Optional[Tensor] = None
    _theta_out_unc: Optional[Tensor] = None
    _dtheta_unc: Optional[Tensor] = None
    _dxy: Tensor
    _dxy_unc: Optional[Tensor] = None

    def __init__(self, mu: MuonBatch, volume: Volume):
        self.mu, self.volume = mu, volume
        self.device = self.mu.device
        self._hits = self.mu.get_hits()
        self.compute_scatters()

    @staticmethod
    def get_muon_trajectory(hits: Tensor, uncs: Tensor, lw: Tensor) -> Tuple[Tensor, Tensor]:
        r"""
        hits = (muons,panels,(x,y,z))
        uncs = (muons,panels,(unc,unc,0))

        Assume no uncertainty for z

        In eval mode:
            Muons with <2 hits within panels have NaN trajectory.
            Muons with >=2 hits in panels have valid trajectories
        """

        hits = torch.where(torch.isinf(hits), lw.mean().type(hits.type()) / 2, hits)

        stars, angles = [], []
        for i in range(2):  # seperate x and y resolutions
            inv_unc2 = uncs[:, :, i : i + 1] ** -2
            sum_inv_unc2 = inv_unc2.sum(dim=1)
            mean_xz = torch.sum(hits[:, :, [i, 2]] * inv_unc2, dim=1) / sum_inv_unc2
            mean_xz_z = torch.sum(hits[:, :, [i, 2]] * hits[:, :, 2:3] * inv_unc2, dim=1) / sum_inv_unc2
            mean_x = mean_xz[:, :1]
            mean_z = mean_xz[:, 1:]
            mean_x_z = mean_xz_z[:, :1]
            mean_z2 = mean_xz_z[:, 1:]

            stars.append((mean_x - ((mean_z * mean_x_z) / mean_z2)) / (1 - (mean_z.square() / mean_z2)))
            angles.append((mean_x_z - (stars[-1] * mean_z)) / mean_z2)

        xy_star = torch.cat(stars, dim=-1)
        angle = torch.cat(angles, dim=-1)

        def _calc_xyz(z: Tensor) -> Tensor:
            return torch.cat([xy_star + (angle * z), z], dim=-1)

        start = _calc_xyz(hits[:, 0, 2:3])  # Upper & lower hits. Only z coord is used therefore ok if xy were NaN/Inf
        end = _calc_xyz(hits[:, 1, 2:3])
        vec = end - start

        return vec, start

    @property
    def hits(self) -> Dict[str, Dict[str, Tensor]]:
        return self._hits

    @property
    def reco_hits(self) -> Optional[Tensor]:
        return self._reco_hits

    @property
    def gen_hits(self) -> Optional[Tensor]:
        return self._gen_hits

    @property
    def n_hits_above(self) -> Optional[int]:
        return self._n_hits_above

    @property
    def n_hits_below(self) -> Optional[int]:
        return self._n_hits_below

    @property
    def above_gen_hits(self) -> Optional[Tensor]:
        if self._gen_hits is None:
            return None
        else:
            return self._gen_hits[:, : self.n_hits_above]

    @property
    def below_gen_hits(self) -> Optional[Tensor]:
        if self._gen_hits is None:
            return None
        else:
            return self._gen_hits[:, self.n_hits_above :]

    @property
    def above_hits(self) -> Optional[Tensor]:
        if self._reco_hits is None:
            return None
        else:
            return self._reco_hits[:, : self.n_hits_above]

    @property
    def below_hits(self) -> Optional[Tensor]:
        if self._reco_hits is None:
            return None
        else:
            return self._reco_hits[:, self.n_hits_above :]

    @property
    def hit_uncs(self) -> Optional[Tensor]:
        return self._hit_uncs

    @property
    def above_hit_uncs(self) -> Optional[Tensor]:
        if self._hit_uncs is None:
            return None
        else:
            return self._hit_uncs[:, : self.n_hits_above]

    @property
    def below_hit_uncs(self) -> Optional[Tensor]:
        if self._hit_uncs is None:
            return None
        else:
            return self._hit_uncs[:, self.n_hits_above :]

    def extract_hits(self) -> None:
        # reco x, reco y, gen z, must be a list to allow computation of uncertainty
        above_hits = torch.stack(
            [torch.cat([self.hits["above"]["reco_xy"][:, i], self.hits["above"]["z"][:, i]], dim=-1) for i in range(self.hits["above"]["reco_xy"].shape[1])],
            dim=1,
        )  # muons, panels, xyz
        below_hits = torch.stack(
            [torch.cat([self.hits["below"]["reco_xy"][:, i], self.hits["below"]["z"][:, i]], dim=-1) for i in range(self.hits["below"]["reco_xy"].shape[1])],
            dim=1,
        )
        _above_gen_hits = torch.stack(
            [torch.cat([self.hits["above"]["gen_xy"][:, i], self.hits["above"]["z"][:, i]], dim=-1) for i in range(self.hits["above"]["gen_xy"].shape[1])],
            dim=1,
        )  # muons, panels, xyz
        _below_gen_hits = torch.stack(
            [torch.cat([self.hits["below"]["gen_xy"][:, i], self.hits["below"]["z"][:, i]], dim=-1) for i in range(self.hits["below"]["gen_xy"].shape[1])],
            dim=1,
        )
        self._n_hits_above = above_hits.shape[1]
        self._n_hits_below = below_hits.shape[1]

        # Combine all input vars into single tensor, NB ideally would stack to new dim but can't assume same number of panels above & below
        self._reco_hits = torch.cat((above_hits, below_hits), dim=1)  # muons, all panels, reco xyz
        self._gen_hits = torch.cat((_above_gen_hits, _below_gen_hits), dim=1)  # muons, all panels, true xyz

    @property
    def track_in(self) -> Optional[Tensor]:
        return self._track_in

    @property
    def track_start_in(self) -> Optional[Tensor]:
        return self._track_start_in

    @property
    def track_out(self) -> Optional[Tensor]:
        return self._track_out

    @property
    def track_start_out(self) -> Optional[Tensor]:
        return self._track_start_out

    @abstractmethod
    def compute_tracks(self) -> None:
        pass

    def compute_scatters(self) -> None:
        r"""
        Currently only handles detectors above and below passive volume

        Scatter locations adapted from:
        @MISC {3334866,
            TITLE = {Closest points between two lines},
            AUTHOR = {Brian (https://math.stackexchange.com/users/72614/brian)},
            HOWPUBLISHED = {Mathematics Stack Exchange},
            NOTE = {URL:https://math.stackexchange.com/q/3334866 (version: 2019-08-26)},
            EPRINT = {https://math.stackexchange.com/q/3334866},
            URL = {https://math.stackexchange.com/q/3334866}
        }
        """

        self.extract_hits()
        self.compute_tracks()

        # scatter locations
        cross = torch.cross(self.track_in, self.track_out, dim=1)  # connecting vector perpendicular to both lines

        rhs = self.track_start_out - self.track_start_in
        lhs = torch.stack([self.track_in, -self.track_out, cross], dim=1).transpose(2, 1)
        # coefs = torch.linalg.solve(lhs, rhs)  # solve p1+t1*v1 + t3*v3 = p2+t2*v2 => p2-p1 = t1*v1 - t2*v2 + t3*v3
        coefs = (lhs.inverse() @ rhs[:, :, None]).squeeze(-1)
        q1 = self.track_start_in + (coefs[:, 0:1] * self.track_in)  # closest point on v1
        self._loc = q1 + (coefs[:, 2:3] * cross / 2)  # Move halfway along v3 from q1
        self._loc_unc = None

        # Theta deviations
        self._theta_in = torch.arctan(self.track_in[:, :2] / self.track_in[:, 2:3])
        self._theta_out = torch.arctan(self.track_out[:, :2] / self.track_out[:, 2:3])
        self._dtheta = torch.abs(self._theta_in - self._theta_out)
        self._theta_in_unc = None
        self._theta_out_unc = None
        self._dtheta_unc = None

        # xy deviations
        self._dxy = coefs[:, 2:3] * cross[:, :2]
        self._dxy_unc = None

    def _compute_out_var_unc(self, var: Tensor) -> Tensor:
        r"""
        Behaviour tested only
        """

        # Compute dvar/dhits
        jac = torch.nan_to_num(jacobian(var, self.reco_hits)).sum(2)
        unc = torch.where(torch.isinf(self.hit_uncs), torch.tensor([0], device=self.device).type(self.hit_uncs.type()), self.hit_uncs)[:, None]
        jac, unc = jac.reshape(jac.shape[0], jac.shape[1], -1), unc.reshape(unc.shape[0], unc.shape[1], -1)

        # Compute unc^2 = unc_x*unc_y*dvar/dhit_x*dvar/dhit_y summing over all x,y inclusive combinations
        idxs = torch.combinations(torch.arange(0, unc.shape[-1]), with_replacement=True)
        unc_2 = (jac[:, :, idxs] * unc[:, :, idxs]).prod(-1)
        return unc_2.sum(-1).sqrt()

    @property
    def location(self) -> Tensor:
        return self._loc

    @property
    def location_unc(self) -> Tensor:
        if self._loc_unc is None:
            self._loc_unc = self._compute_out_var_unc(self._loc)
        return self._loc_unc

    @property
    def dtheta(self) -> Tensor:
        return self._dtheta

    @property
    def dtheta_unc(self) -> Tensor:
        if self._dtheta_unc is None:
            self._dtheta_unc = self._compute_out_var_unc(self._dtheta)
        return self._dtheta_unc

    @property
    def dxy(self) -> Tensor:
        return self._dxy

    @property
    def dxy_unc(self) -> Tensor:
        if self._dxy_unc is None:
            self._dxy_unc = self._compute_out_var_unc(
                self._dxy,
            )
        return self._dxy_unc

    @property
    def theta_in(self) -> Tensor:
        return self._theta_in

    @property
    def theta_in_unc(self) -> Tensor:
        if self._theta_in_unc is None:
            self._theta_in_unc = self._compute_out_var_unc(self._theta_in)
        return self._theta_in_unc

    @property
    def theta_out(self) -> Tensor:
        return self._theta_out

    @property
    def theta_out_unc(self) -> Tensor:
        if self._theta_out_unc is None:
            self._theta_out_unc = self._compute_out_var_unc(self._theta_out)
        return self._theta_out_unc

    def plot_scatter(self, idx: int) -> None:
        x = np.hstack([self.hits["above"]["reco_xy"][idx, :, 0].detach().cpu().numpy(), self.hits["below"]["reco_xy"][idx, :, 0].detach().cpu().numpy()])
        y = np.hstack([self.hits["above"]["reco_xy"][idx, :, 1].detach().cpu().numpy(), self.hits["below"]["reco_xy"][idx, :, 1].detach().cpu().numpy()])
        z = np.hstack([self.hits["above"]["z"][idx, :, 0].detach().cpu().numpy(), self.hits["below"]["z"][idx, :, 0].detach().cpu().numpy()])
        scatter = self.location[idx].detach().cpu().numpy()
        fig, axs = plt.subplots(1, 2, figsize=(8, 4))
        axs[0].scatter(x, z)
        axs[0].scatter(scatter[0], scatter[2], label=r"$\Delta\theta=" + f"{self.dtheta[idx,0]:.1e}$")
        axs[0].set_xlim(0, 1)
        axs[0].set_xlabel("x")
        axs[0].set_ylabel("z")
        axs[0].legend()
        axs[1].scatter(y, z)
        axs[1].scatter(scatter[1], scatter[2], label=r"$\Delta\theta=" + f"{self.dtheta[idx,1]:.1e}$")
        axs[1].set_xlim(0, 1)
        axs[1].set_xlabel("y")
        axs[1].set_ylabel("z")
        axs[1].legend()
        plt.show()

    def get_scatter_mask(self) -> Tensor:
        z = self.volume.get_passive_z_range()
        return (
            (self.location[:, 0] >= 0)
            * (self.location[:, 0] < self.volume.lw[0])
            * (self.location[:, 1] >= 0)
            * (self.location[:, 1] < self.volume.lw[1])
            * (self.location[:, 2] >= z[0])
            * (self.location[:, 2] < z[1])
        )


class VoxelScatterBatch(AbsScatterBatch):
    def __init__(self, mu: MuonBatch, volume: Volume):
        self.mu, self.volume = mu, volume
        self.device = self.mu.device
        self._hits = self.mu.get_hits((0, 0), self.volume.lw)
        self.compute_scatters()

    @staticmethod
    def _get_hit_uncs(dets: List[AbsDetectorLayer], hits: Tensor) -> Tensor:
        uncs = []
        for i, (l, h) in enumerate(zip(dets, hits.unbind(1))):
            if not isinstance(l, VoxelDetectorLayer):
                raise ValueError(f"Detector {l} is not a VoxelDetectorLayer")
            x = l.abs2idx(h)
            r = 1 / l.resolution[x[:, 0], x[:, 1]]
            uncs.append(torch.stack([r, r, torch.zeros_like(r, device=r.device)], dim=-1))
        return torch.stack(uncs, dim=1)  # muons, panels, unc xyz

    def compute_tracks(self) -> None:
        self._hit_uncs = self._get_hit_uncs(self.volume.get_detectors(), self.reco_hits)
        self._track_in, self._track_start_in = self.get_muon_trajectory(self.above_hits, self.above_hit_uncs, self.volume.lw)
        self._track_out, self._track_start_out = self.get_muon_trajectory(self.below_hits, self.below_hit_uncs, self.volume.lw)


class PanelScatterBatch(AbsScatterBatch):
    @staticmethod
    def _get_hit_uncs(zordered_panels: List[DetectorPanel], hits: Tensor) -> Tensor:
        uncs: List[Tensor] = []
        for l, h in zip(zordered_panels, hits.unbind(1)):
            xy = h[:, :2]
            r = 1 / (l.get_resolution(xy) * l.get_efficiency(xy, as_2d=True))
            uncs.append(torch.cat([r, torch.zeros((len(r), 1), device=r.device)], dim=-1))
        return torch.stack(uncs, dim=1)  # muons, panels, unc xyz

    def compute_tracks(self) -> None:
<<<<<<< HEAD
        def _get_panels(i: int) -> List[DetectorPanel]:
            det = self.volume.get_detectors()[i]
            if not isinstance(det, PanelDetectorLayer):
                raise ValueError(f"Detector {det} is not a PanelDetectorLayer")
            return [det.panels[i] for i in det.get_panel_zorder()]

        self.above_hit_uncs = self._get_hit_uncs(_get_panels(0), self.above_gen_hits)
        self.below_hit_uncs = self._get_hit_uncs(_get_panels(1), self.below_gen_hits)

        self.track_in, self.track_start_in = self.get_muon_trajectory(self.above_hits, self.above_hit_uncs, self.volume.lw)
        self.track_out, self.track_start_out = self.get_muon_trajectory(self.below_hits, self.below_hit_uncs, self.volume.lw)

    @staticmethod
    def _compute_unc(var: Tensor, hits: List[Tensor], hit_uncs: List[Tensor]) -> Tensor:
        r"""
        Behaviour tested only
        """

        unc2_sum = None
        for i, (xi, unci) in enumerate(zip(hits, hit_uncs)):
            unci = torch.where(torch.isinf(unci), torch.tensor([0], device=unci.device).type(unci.type()), unci)[:, None]
            for j, (xj, uncj) in enumerate(zip(hits, hit_uncs)):
                if j < i:
                    continue
                uncj = torch.where(torch.isinf(uncj), torch.tensor([0], device=uncj.device).type(uncj.type()), uncj)[:, None]
                dv_dx_2 = (
                    torch.nan_to_num(jacobian(var, xi)).sum(2) * torch.nan_to_num(jacobian(var, xj)).sum(2)
                    if i != j
                    else torch.nan_to_num(jacobian(var, xi)).sum(2) ** 2
                )  # Muons, var_xyz, hit_xyz
                unc_2 = (dv_dx_2 * unci * uncj).sum(2)  # Muons, (x,y,z)
                if unc2_sum is None:
                    unc2_sum = unc_2
                else:
                    unc2_sum = unc2_sum + unc_2
        return torch.sqrt(unc2_sum)


class GenScatterBatch(AbsScatterBatch):
    def compute_tracks(self) -> None:
        self.above_hit_uncs = [torch.ones(len(self.above_gen_hits[0]), 3) for _ in range(len(self.above_gen_hits))]
        self.below_hit_uncs = [torch.ones(len(self.below_gen_hits[0]), 3) for _ in range(len(self.below_gen_hits))]
        self.track_in, self.track_start_in = self.get_muon_trajectory(self.above_gen_hits, self.above_hit_uncs, self.volume.lw)
        self.track_out, self.track_start_out = self.get_muon_trajectory(self.below_gen_hits, self.below_hit_uncs, self.volume.lw)

    @staticmethod
    def _compute_unc(var: Tensor, hits: List[Tensor], hit_uncs: List[Tensor]) -> Tensor:
        return var.new_zeros(var.shape)
=======
        def _get_panels() -> List[DetectorPanel]:
            panels = []
            for det in self.volume.get_detectors():
                if not isinstance(det, PanelDetectorLayer):
                    raise ValueError(f"Detector {det} is not a PanelDetectorLayer")
                panels += [det.panels[j] for j in det.get_panel_zorder()]
            return panels

        self._hit_uncs = self._get_hit_uncs(_get_panels(), self.gen_hits)
        self._track_in, self._track_start_in = self.get_muon_trajectory(self.above_hits, self.above_hit_uncs, self.volume.lw)
        self._track_out, self._track_start_out = self.get_muon_trajectory(self.below_hits, self.below_hit_uncs, self.volume.lw)
>>>>>>> 895f1299
<|MERGE_RESOLUTION|>--- conflicted
+++ resolved
@@ -366,56 +366,6 @@
         return torch.stack(uncs, dim=1)  # muons, panels, unc xyz
 
     def compute_tracks(self) -> None:
-<<<<<<< HEAD
-        def _get_panels(i: int) -> List[DetectorPanel]:
-            det = self.volume.get_detectors()[i]
-            if not isinstance(det, PanelDetectorLayer):
-                raise ValueError(f"Detector {det} is not a PanelDetectorLayer")
-            return [det.panels[i] for i in det.get_panel_zorder()]
-
-        self.above_hit_uncs = self._get_hit_uncs(_get_panels(0), self.above_gen_hits)
-        self.below_hit_uncs = self._get_hit_uncs(_get_panels(1), self.below_gen_hits)
-
-        self.track_in, self.track_start_in = self.get_muon_trajectory(self.above_hits, self.above_hit_uncs, self.volume.lw)
-        self.track_out, self.track_start_out = self.get_muon_trajectory(self.below_hits, self.below_hit_uncs, self.volume.lw)
-
-    @staticmethod
-    def _compute_unc(var: Tensor, hits: List[Tensor], hit_uncs: List[Tensor]) -> Tensor:
-        r"""
-        Behaviour tested only
-        """
-
-        unc2_sum = None
-        for i, (xi, unci) in enumerate(zip(hits, hit_uncs)):
-            unci = torch.where(torch.isinf(unci), torch.tensor([0], device=unci.device).type(unci.type()), unci)[:, None]
-            for j, (xj, uncj) in enumerate(zip(hits, hit_uncs)):
-                if j < i:
-                    continue
-                uncj = torch.where(torch.isinf(uncj), torch.tensor([0], device=uncj.device).type(uncj.type()), uncj)[:, None]
-                dv_dx_2 = (
-                    torch.nan_to_num(jacobian(var, xi)).sum(2) * torch.nan_to_num(jacobian(var, xj)).sum(2)
-                    if i != j
-                    else torch.nan_to_num(jacobian(var, xi)).sum(2) ** 2
-                )  # Muons, var_xyz, hit_xyz
-                unc_2 = (dv_dx_2 * unci * uncj).sum(2)  # Muons, (x,y,z)
-                if unc2_sum is None:
-                    unc2_sum = unc_2
-                else:
-                    unc2_sum = unc2_sum + unc_2
-        return torch.sqrt(unc2_sum)
-
-
-class GenScatterBatch(AbsScatterBatch):
-    def compute_tracks(self) -> None:
-        self.above_hit_uncs = [torch.ones(len(self.above_gen_hits[0]), 3) for _ in range(len(self.above_gen_hits))]
-        self.below_hit_uncs = [torch.ones(len(self.below_gen_hits[0]), 3) for _ in range(len(self.below_gen_hits))]
-        self.track_in, self.track_start_in = self.get_muon_trajectory(self.above_gen_hits, self.above_hit_uncs, self.volume.lw)
-        self.track_out, self.track_start_out = self.get_muon_trajectory(self.below_gen_hits, self.below_hit_uncs, self.volume.lw)
-
-    @staticmethod
-    def _compute_unc(var: Tensor, hits: List[Tensor], hit_uncs: List[Tensor]) -> Tensor:
-        return var.new_zeros(var.shape)
-=======
         def _get_panels() -> List[DetectorPanel]:
             panels = []
             for det in self.volume.get_detectors():
@@ -427,4 +377,14 @@
         self._hit_uncs = self._get_hit_uncs(_get_panels(), self.gen_hits)
         self._track_in, self._track_start_in = self.get_muon_trajectory(self.above_hits, self.above_hit_uncs, self.volume.lw)
         self._track_out, self._track_start_out = self.get_muon_trajectory(self.below_hits, self.below_hit_uncs, self.volume.lw)
->>>>>>> 895f1299
+
+
+class GenScatterBatch(AbsScatterBatch):
+    def compute_tracks(self) -> None:
+        self._hit_uncs = torch.ones_like(self._gen_hits)
+        self._track_in, self._track_start_in = self.get_muon_trajectory(self.above_gen_hits, self.above_hit_uncs, self.volume.lw)
+        self._track_out, self._track_start_out = self.get_muon_trajectory(self.below_gen_hits, self.below_hit_uncs, self.volume.lw)
+
+    @staticmethod
+    def _compute_unc(var: Tensor, hits: List[Tensor], hit_uncs: List[Tensor]) -> Tensor:
+        return var.new_zeros(var.shape)