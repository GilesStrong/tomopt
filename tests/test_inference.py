--- conflicted
+++ resolved
@@ -87,78 +87,6 @@
     return mu, volume, sb
 
 
-<<<<<<< HEAD
-@pytest.mark.flaky(max_runs=3, min_passes=1)
-@patch("matplotlib.pyplot.show")
-def test_voxel_scatter_batch(mock_show, voxel_scatter_batch):
-    mu, volume, sb = voxel_scatter_batch
-    assert len(sb) == len(mu)
-
-    # hits
-    hits = mu.get_hits((0, 0), LW)
-    assert sb.hits["above"]["z"].shape == hits["above"]["z"].shape
-    assert sb.n_hits_above == 2
-    assert sb.n_hits_below == 2
-    for i in range(2):
-        assert (sb.above_hits[:, i, :2] == hits["above"]["reco_xy"][:, i]).all()
-        assert (sb.below_hits[:, i, :2] == hits["below"]["reco_xy"][:, i]).all()
-        assert (sb.above_gen_hits[:, i, :2] == hits["above"]["gen_xy"][:, i]).all()
-        assert (sb.below_gen_hits[:, i, :2] == hits["below"]["gen_xy"][:, i]).all()
-
-    assert (loc_xy_unc := sb.poca_xyz_unc[:, :2].mean()) < 1.0
-    assert (loc_z_unc := sb.poca_xyz_unc[:, 2].mean()) < 1.5
-    assert (dxy_unc := sb.dxy_unc.mean()) < 1.0
-    assert sb.dtheta_unc.mean() / sb.dtheta.mean() < 10
-    assert sb.dphi_unc.mean() / sb.dphi.mean() < 10
-    assert (theta_msc_unc := sb.theta_msc_unc.mean() / sb.theta_msc.abs().mean()) < 10
-    assert (theta_out_unc := sb.theta_out_unc.mean() / sb.theta_out.abs().mean()) < 10
-    assert (theta_in_unc := sb.theta_in_unc.mean() / sb.theta_in.abs().mean()) < 10
-    assert sb.phi_out_unc.mean() / sb.phi_out.abs().mean() < 10
-    assert sb.phi_in_unc.mean() / sb.phi_in.abs().mean() < 10
-
-    # range check
-    assert (sb.theta_in >= 0).all() and (sb.theta_in < torch.pi / 2).all()
-    assert (sb.theta_out >= 0).all() and (sb.theta_out < torch.pi / 2).all()
-    assert (sb.phi_in >= 0).all() and (sb.phi_in < 2 * torch.pi).all() and (sb.phi_in.min() < torch.pi) and (sb.phi_in.max() > torch.pi)
-    assert (sb.phi_out >= 0).all() and (sb.phi_out < 2 * torch.pi).all() and (sb.phi_out.min() < torch.pi) and (sb.phi_out.max() > torch.pi)
-    assert (sb.theta_xy_in > -torch.pi / 2).all() and (sb.theta_xy_in < torch.pi / 2).all() and (sb.theta_xy_in.min() < 0) and (sb.theta_xy_in.max() > 0)
-    assert (sb.theta_xy_out > -torch.pi / 2).all() and (sb.theta_xy_out < torch.pi / 2).all() and (sb.theta_xy_out.min() < 0) and (sb.theta_xy_out.max() > 0)
-    assert (sb.dtheta_xy >= 0).all() and (sb.dtheta_xy < torch.pi).all()
-    assert (sb.dtheta >= 0).all() and (sb.dtheta < torch.pi).all()
-    assert (sb.dphi >= 0).all() and (sb.dphi < torch.pi).all()
-    assert (sb.theta_msc >= 0).all() and (sb.theta_msc < torch.pi).all()
-
-    # uncertainties
-    uncs = sb._get_hit_uncs(volume.get_detectors(), sb.reco_hits)
-    assert (uncs[:, 0].mean(0) - Tensor([1e-4, 1e-4, 0])).abs().sum() < 1e-5
-
-    sb.plot_scatter(0)
-
-    mask = sb.get_scatter_mask()
-    assert sb.poca_xyz[mask][:, 2].max() < 0.8
-    assert sb.poca_xyz[mask][:, 2].min() > 0.2
-    assert mask.sum() > N / 10  # At least a few of the muons stay inside volume and scatter loc inside passive volume
-
-    for l in volume.get_detectors():
-        assert torch.autograd.grad(sb.theta_msc.sum(), l.resolution, retain_graph=True, allow_unused=True)[0].abs().sum() > 0
-
-    # Resolution increase improves location uncertainty
-    volume = Volume(get_voxel_layers(init_res=1e7))
-    gen = MuonGenerator2016.from_volume(volume)
-    mus = MuonResampler.resample(gen(N), volume=volume, gen=gen)
-    mu = MuonBatch(mus, init_z=volume.h)
-    volume(mu)
-    sb = VoxelScatterBatch(mu=mu, volume=volume)
-    assert sb.poca_xyz_unc[:, :2].mean() < loc_xy_unc
-    assert sb.poca_xyz_unc[:, 2].mean() < loc_z_unc
-    assert sb.dxy_unc.mean() < dxy_unc
-    assert sb.theta_msc_unc.mean() / sb.theta_msc.abs().mean() < theta_msc_unc
-    assert sb.theta_out_unc.mean() / sb.theta_out.abs().mean() < theta_out_unc
-    assert sb.theta_in_unc.mean() / sb.theta_in.abs().mean() < theta_in_unc
-
-
-=======
->>>>>>> b3d5d450
 @pytest.mark.flaky(max_runs=3, min_passes=2)
 @patch("matplotlib.pyplot.show")
 def test_panel_scatter_batch(mock_show, panel_scatter_batch):
@@ -319,67 +247,7 @@
 
     mocker.patch("tomopt.inference.scattering.jacobian", mock_jac)
 
-<<<<<<< HEAD
-    sb = VoxelScatterBatch(mu=mu, volume=volume)
-    assert (sb.poca_xyz - Tensor([[0.0, 0.5, 0.5]])).sum().abs() < 1e-3
-=======
     sb = PanelScatterBatch(mu=mu, volume=volume)
-    assert (sb.location - Tensor([[0.0, 0.5, 0.5]])).sum().abs() < 1e-3
->>>>>>> b3d5d450
-    assert (sb.dxy - Tensor([[0.0, 0.0]])).sum().abs() < 1e-3
-    assert (sb.theta_in - (torch.pi / 4)).sum().abs() < 1e-3
-    assert (sb.theta_out - (torch.pi / 4)).sum().abs() < 1e-3
-    assert (sb.dtheta - (torch.pi / 2)).sum().abs() < 1e-3  # Smallest scattering is in dtheta, rather than dphi
-    assert (sb.phi_in).sum().abs() < 1e-3
-    assert (sb.phi_out - torch.pi).sum().abs() < 1e-3
-    assert (sb.dphi).sum().abs() < 1e-3
-    assert (sb.dtheta_xy - Tensor([[0, torch.pi / 2]])).sum().abs() < 1e-3
-    assert (sb.theta_msc - Tensor([torch.pi / 2])).sum().abs() < 1e-3
-
-    # Entry exit points
-    assert sb.xyz_in[:, 1].sum().abs() < 1e-3
-    assert sb.xyz_out[:, 1].sum().abs() < 1e-3
-    assert (sb.xyz_in[:, 0] - Tensor([0.2])).sum().abs() < 1e-3
-    assert (sb.xyz_out[:, 0] - Tensor([0.2])).sum().abs() < 1e-3
-    assert (sb.xyz_in[:, 2] - Tensor([0.8])).sum().abs() < 1e-3
-    assert (sb.xyz_out[:, 2] - Tensor([0.2])).sum().abs() < 1e-3
-
-
-def test_gen_scatter_batch_compute(mocker, panel_scatter_batch):  # noqa F811
-    mu, volume = panel_scatter_batch[0], panel_scatter_batch[1]
-    hits = {
-        "above": {
-            "reco_xy": Tensor([[[10.0, -2.0], [1, 0.3]]]),
-            "gen_xy": Tensor([[[0.0, 0.0], [0.1, 0.0]]]),
-            "z": Tensor(
-                [
-                    [[1.0], [0.9]],
-                ]
-            ),
-        },
-        "below": {
-            "reco_xy": Tensor(
-                [
-                    [[np.nan, 0.1], [10.0, -20.0]],
-                ]
-            ),
-            "gen_xy": Tensor(
-                [
-                    [[0.1, 0.0], [0.0, 0.0]],
-                ]
-            ),
-            "z": Tensor(
-                [
-                    [[0.1], [0.0]],
-                ]
-            ),
-        },
-    }
-    mocker.patch.object(mu, "get_hits", return_value=hits)
-    mocker.patch("tomopt.volume.layer.Layer.abs2idx", return_value=torch.zeros((1, 3), dtype=torch.long))
-
-    sb = GenScatterBatch(mu=mu, volume=volume)
-
     assert (sb.poca_xyz - Tensor([[0.0, 0.5, 0.5]])).sum().abs() < 1e-3
     assert (sb.dxy - Tensor([[0.0, 0.0]])).sum().abs() < 1e-3
     assert (sb.theta_in - (torch.pi / 4)).sum().abs() < 1e-3
@@ -400,6 +268,61 @@
     assert (sb.xyz_out[:, 2] - Tensor([0.2])).sum().abs() < 1e-3
 
 
+def test_gen_scatter_batch_compute(mocker, panel_scatter_batch):  # noqa F811
+    mu, volume = panel_scatter_batch[0], panel_scatter_batch[1]
+    hits = {
+        "above": {
+            "reco_xy": Tensor([[[10.0, -2.0], [1, 0.3]]]),
+            "gen_xy": Tensor([[[0.0, 0.0], [0.1, 0.0]]]),
+            "z": Tensor(
+                [
+                    [[1.0], [0.9]],
+                ]
+            ),
+        },
+        "below": {
+            "reco_xy": Tensor(
+                [
+                    [[np.nan, 0.1], [10.0, -20.0]],
+                ]
+            ),
+            "gen_xy": Tensor(
+                [
+                    [[0.1, 0.0], [0.0, 0.0]],
+                ]
+            ),
+            "z": Tensor(
+                [
+                    [[0.1], [0.0]],
+                ]
+            ),
+        },
+    }
+    mocker.patch.object(mu, "get_hits", return_value=hits)
+    mocker.patch("tomopt.volume.layer.Layer.abs2idx", return_value=torch.zeros((1, 3), dtype=torch.long))
+
+    sb = GenScatterBatch(mu=mu, volume=volume)
+
+    assert (sb.poca_xyz - Tensor([[0.0, 0.5, 0.5]])).sum().abs() < 1e-3
+    assert (sb.dxy - Tensor([[0.0, 0.0]])).sum().abs() < 1e-3
+    assert (sb.theta_in - (torch.pi / 4)).sum().abs() < 1e-3
+    assert (sb.theta_out - (torch.pi / 4)).sum().abs() < 1e-3
+    assert (sb.dtheta - (torch.pi / 2)).sum().abs() < 1e-3  # Smallest scattering is in dtheta, rather than dphi
+    assert (sb.phi_in).sum().abs() < 1e-3
+    assert (sb.phi_out - torch.pi).sum().abs() < 1e-3
+    assert (sb.dphi).sum().abs() < 1e-3
+    assert (sb.dtheta_xy - Tensor([[0, torch.pi / 2]])).sum().abs() < 1e-3
+    assert (sb.theta_msc - Tensor([torch.pi / 2])).sum().abs() < 1e-3
+
+    # Entry exit points
+    assert sb.xyz_in[:, 1].sum().abs() < 1e-3
+    assert sb.xyz_out[:, 1].sum().abs() < 1e-3
+    assert (sb.xyz_in[:, 0] - Tensor([0.2])).sum().abs() < 1e-3
+    assert (sb.xyz_out[:, 0] - Tensor([0.2])).sum().abs() < 1e-3
+    assert (sb.xyz_in[:, 2] - Tensor([0.8])).sum().abs() < 1e-3
+    assert (sb.xyz_out[:, 2] - Tensor([0.2])).sum().abs() < 1e-3
+
+
 def test_abs_volume_inferer_properties(panel_scatter_batch):
     mu, volume, sb = panel_scatter_batch
     inferer = PanelX0Inferer(volume=volume)
@@ -409,16 +332,15 @@
     assert inferer.size == SZ
 
 
-<<<<<<< HEAD
-@pytest.mark.flaky(max_runs=4, min_passes=1)
-def test_voxel_x0_inferer_methods(mocker):  # noqa F811
-    volume = Volume(get_voxel_layers(init_res=1e3))
+@pytest.mark.flaky(max_runs=2, min_passes=1)
+def test_panel_x0_inferer_methods(mocker):  # noqa F811
+    volume = Volume(get_panel_layers(init_res=1e5))
     gen = MuonGenerator2016.from_volume(volume)
     mus = MuonResampler.resample(gen(N), volume=volume, gen=gen)
     mu = MuonBatch(mus, init_z=volume.h)
     volume(mu)
-    sb = VoxelScatterBatch(mu=mu, volume=volume)
-    inferer = VoxelX0Inferer(volume=volume)
+    sb = PanelScatterBatch(mu=mu, volume=volume)
+    inferer = PanelX0Inferer(volume=volume)
 
     pt = inferer.x0_from_scatters(deltaz=SZ, total_scatter=sb.total_scatter, theta_in=sb.theta_in, theta_out=sb.theta_out, mom=sb.mu.reco_mom[:, None])
     assert len(pt) == len(sb.poca_xyz)
@@ -426,11 +348,12 @@
 
     mask = ~pt.isnan()
     for l in volume.get_detectors():
-        assert torch.autograd.grad(pt[mask].abs().nansum(), l.resolution, retain_graph=True, allow_unused=True)[0].abs().nansum() > 0
+        for p in l.panels:
+            assert torch.autograd.grad(pt[mask].abs().sum(), p.xy_span, retain_graph=True, allow_unused=True)[0].abs().sum() > 0
 
     eff = inferer.compute_efficiency(scatters=sb)
     assert eff[:, None].shape == pt.shape
-    assert (eff - 0.0625).abs().mean() < 1e-5
+    assert (eff > 0).all()
 
     # Single batch
     inferer.add_scatters(sb)
@@ -470,114 +393,6 @@
     assert inferer._combine_scatters.call_count == 1
     assert inferer.get_voxel_zxy_x0_preds.call_count == 1
 
-    p, w = inferer.get_prediction()
-    assert inferer._combine_scatters.call_count == 1
-    assert inferer.get_voxel_zxy_x0_preds.call_count == 1
-    assert isinstance(inferer._muon_probs_per_voxel_zxy, Tensor)
-
-    true = volume.get_rad_cube()
-    assert p.shape == true.shape
-    assert w.shape == torch.Size([])
-    assert inferer._muon_probs_per_voxel_zxy.shape == torch.Size([len(sb)]) + true.shape
-    assert (p != p).sum() == 0  # No NaNs
-    assert (((p - true)).abs() / true).mean() < 100
-
-    for i, l in enumerate(volume.get_detectors()):
-        print(i)
-        assert torch.autograd.grad(p.abs().nansum(), l.resolution, retain_graph=True, allow_unused=True)[0].abs().nansum() > 0
-        assert torch.autograd.grad(p.abs().nansum(), l.efficiency, retain_graph=True, allow_unused=True)[0].abs().nansum() > 0
-        assert torch.autograd.grad(w.abs().nansum(), l.efficiency, retain_graph=True, allow_unused=True)[0].abs().nansum() > 0
-
-    # Multiple batches
-    mus = MuonResampler.resample(gen(N), volume=volume, gen=gen)
-    mu = MuonBatch(mus, init_z=volume.h)
-    volume(mu)
-    sb2 = VoxelScatterBatch(mu=mu, volume=volume)
-    inferer.add_scatters(sb2)
-    for p in [
-        inferer._n_mu,
-        inferer._muon_scatter_vars,
-        inferer._muon_scatter_var_uncs,
-        inferer._muon_probs_per_voxel_zxy,
-        inferer._muon_efficiency,
-        inferer._vox_zxy_x0_preds,
-        inferer._vox_zxy_x0_pred_uncs,
-    ]:
-        assert p is None
-
-    assert len(inferer.scatter_batches) == 2
-    assert len(inferer.n_mu) == len(sb) + (len(sb2))
-    assert inferer._combine_scatters.call_count == 2
-
-    p2, w2 = inferer.get_prediction()  # Averaged prediction slightly changes with new batch
-    assert (p2 - p).abs().sum() > 1e-2
-    assert (w2 - w).abs().sum() > 1e-2
-    assert inferer.get_voxel_zxy_x0_preds.call_count == 2
-
-
-=======
->>>>>>> b3d5d450
-@pytest.mark.flaky(max_runs=2, min_passes=1)
-def test_panel_x0_inferer_methods(mocker):  # noqa F811
-    volume = Volume(get_panel_layers(init_res=1e5))
-    gen = MuonGenerator2016.from_volume(volume)
-    mus = MuonResampler.resample(gen(N), volume=volume, gen=gen)
-    mu = MuonBatch(mus, init_z=volume.h)
-    volume(mu)
-    sb = PanelScatterBatch(mu=mu, volume=volume)
-    inferer = PanelX0Inferer(volume=volume)
-
-    pt = inferer.x0_from_scatters(deltaz=SZ, total_scatter=sb.total_scatter, theta_in=sb.theta_in, theta_out=sb.theta_out, mom=sb.mu.reco_mom[:, None])
-    assert len(pt) == len(sb.poca_xyz)
-    assert pt.shape == torch.Size([len(sb.mu), 1])
-
-    mask = ~pt.isnan()
-    for l in volume.get_detectors():
-        for p in l.panels:
-            assert torch.autograd.grad(pt[mask].abs().sum(), p.xy_span, retain_graph=True, allow_unused=True)[0].abs().sum() > 0
-
-    eff = inferer.compute_efficiency(scatters=sb)
-    assert eff[:, None].shape == pt.shape
-    assert (eff > 0).all()
-
-    # Single batch
-    inferer.add_scatters(sb)
-    assert len(inferer.scatter_batches) == 1
-    for p in [
-        inferer._n_mu,
-        inferer._muon_scatter_vars,
-        inferer._muon_scatter_var_uncs,
-        inferer._muon_probs_per_voxel_zxy,
-        inferer._muon_efficiency,
-        inferer._vox_zxy_x0_preds,
-        inferer._vox_zxy_x0_pred_uncs,
-    ]:
-        assert p is None
-
-    inferer._combine_scatters()
-    assert inferer.n_mu == len(sb)
-    for p in [inferer._muon_scatter_vars, inferer._muon_scatter_var_uncs, inferer._muon_efficiency]:
-        assert isinstance(p, Tensor) and len(p) == len(sb)
-    for p in [inferer._muon_probs_per_voxel_zxy, inferer._vox_zxy_x0_preds, inferer._vox_zxy_x0_pred_uncs]:
-        assert p is None
-    inferer._reset_vars()
-    for p in [
-        inferer._n_mu,
-        inferer._muon_scatter_vars,
-        inferer._muon_scatter_var_uncs,
-        inferer._muon_probs_per_voxel_zxy,
-        inferer._muon_efficiency,
-        inferer._vox_zxy_x0_preds,
-        inferer._vox_zxy_x0_pred_uncs,
-    ]:
-        assert p is None
-
-    mocker.spy(inferer, "_combine_scatters")
-    mocker.spy(inferer, "get_voxel_zxy_x0_preds")
-    inferer.vox_zxy_x0_preds
-    assert inferer._combine_scatters.call_count == 1
-    assert inferer.get_voxel_zxy_x0_preds.call_count == 1
-
     p1, w1 = inferer.get_prediction()
     assert inferer._combine_scatters.call_count == 1
     assert inferer.get_voxel_zxy_x0_preds.call_count == 1
