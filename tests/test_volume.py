import pytest
from pytest_mock import mocker  # noqa F401
import numpy as np

import torch
from torch import Tensor, nn
import torch.nn.functional as F

from tomopt.volume.layer import Layer
from tomopt.volume import PassiveLayer, VoxelDetectorLayer, Volume, PanelDetectorLayer, DetectorPanel
from tomopt.optimisation import MuonResampler
from tomopt.muon import MuonBatch, MuonGenerator2016
from tomopt.core import X0
from tomopt.utils import jacobian


LW = Tensor([1, 1])
SZ = 0.1
N = 1000
Z = 1


@pytest.fixture
def batch():
    mg = MuonGenerator2016(x_range=(0, LW[0].item()), y_range=(0, LW[1].item()))
    return MuonBatch(mg(N), init_z=1)


def arb_rad_length(*, z: float, lw: Tensor, size: float) -> float:
    rad_length = torch.ones(list((lw / size).long())) * X0["lead"]
    if z < 0.5:
        rad_length[...] = X0["beryllium"]
    return rad_length


def test_layer(batch):
    l = Layer(lw=LW, z=1, size=SZ)
    batch._x = 0.5
    batch._y = 0.7
    assert torch.all(l.mu_abs2idx(batch)[0] == Tensor([5, 7]))


def test_passive_layer_methods():
    pl = PassiveLayer(lw=LW, z=Z, size=SZ)
    assert pl.rad_length is None

    pl.load_rad_length(arb_rad_length)
    assert torch.all(pl.rad_length == arb_rad_length(z=Z, lw=LW, size=SZ))


def test_passive_layer_forwards(batch):
    # Normal scattering
    pl = PassiveLayer(rad_length_func=arb_rad_length, lw=LW, z=Z, size=SZ)
    start = batch.copy()
    pl(batch, n=1)
    assert torch.abs(batch.z - Tensor([Z - SZ])) < 1e-5
    assert torch.all(batch.dtheta(start.theta[batch._keep_mask]) > 0)
    assert torch.all(batch.xy != start.xy[batch._keep_mask])

    # X0 affects scattering
    pl = PassiveLayer(rad_length_func=arb_rad_length, lw=LW, z=0, size=SZ)
    batch2 = start.copy()
    pl(batch2, n=1)
    assert batch2.dtheta(start.theta[batch._keep_mask]).mean() < batch.dtheta(start.theta[batch._keep_mask]).mean()

    # Small scattering
    pl = PassiveLayer(rad_length_func=arb_rad_length, lw=LW, z=Z, size=1e-4)
    batch = start.copy()
<<<<<<< HEAD
    pl(batch)
    assert torch.abs(batch.z - Tensor([Z])) <= 1e-3
    assert torch.all(batch.dtheta(start) < 1e-2)
    assert torch.all(torch.abs(batch.xy - start.xy) < 1e-3)


@pytest.mark.parametrize("sz", [(0.01), (0.1), (0.2), (0.205)])
def test_passive_layer_default_scattering(mocker, batch, sz):  # noqa: F811
    for m in ["propagate", "get_xy_mask"]:
        mocker.patch.object(MuonBatch, m)
    mock_getters = {}
    for m in ["theta_x", "theta_y", "x", "y", "mom", "theta_xy"]:
        mock_getters[m] = mocker.PropertyMock(return_value=getattr(batch, m))
        mocker.patch.object(MuonBatch, m, mock_getters[m])

    pl = PassiveLayer(rad_length_func=arb_rad_length, lw=LW, size=sz, z=Z)
    pl(batch)
    dz = 0.01
    n = int(sz / dz)
    assert batch.propagate.call_count == n + 1
    assert batch.propagate.called_with(SZ / n)
    assert batch.get_xy_mask.call_count == n
    assert mock_getters["mom"].call_count == n
    assert mock_getters["theta_xy"].call_count == n
    for m in ["x", "y"]:
        assert mock_getters[m].call_count == 2 * n
    for m in ["theta_x", "theta_y"]:
        assert mock_getters[m].call_count == 2 * n
=======
    pl(batch, n=1)
    assert torch.abs(batch.z - Tensor([Z - 1e-4])) <= 1e-3
    assert (batch.dtheta(start.theta[batch._keep_mask]) < 1e-2).sum() / len(batch) > 0.9
    assert (torch.abs(batch.xy - start.xy[batch._keep_mask]) < 1e-3).sum() / len(batch) > 0.9


@pytest.mark.parametrize("n", [(1), (2), (5)])
def test_passive_layer_scattering(mocker, batch, n):  # noqa: F811
    for m in ["propagate", "get_xy_mask", "scatter_dxy", "scatter_dtheta_dphi"]:
        mocker.patch.object(MuonBatch, m)

    pl = PassiveLayer(rad_length_func=arb_rad_length, lw=LW, size=SZ, z=Z)
    pl(batch, n)
    assert batch.propagate.call_count == n
    assert batch.scatter_dxy.call_count == n
    assert batch.scatter_dtheta_dphi.call_count == n
    assert batch.propagate.called_with(SZ / n)
    assert batch.get_xy_mask.call_count == n
>>>>>>> 1f4c1ff5


def eff_cost(x: Tensor) -> Tensor:
    return torch.expm1(3 * F.relu(x))


def res_cost(x: Tensor) -> Tensor:
    return F.relu(x / 100) ** 2


def test_voxel_detector_layer(batch):
    dl = VoxelDetectorLayer(pos="above", init_eff=1, init_res=1e3, lw=LW, z=Z, size=SZ, eff_cost_func=eff_cost, res_cost_func=res_cost)
    assert dl.resolution.mean() == Tensor([1e3])
    assert dl.efficiency.mean() == Tensor([1])

    start = batch.copy()
    dl(batch)
    assert torch.abs(batch.z - Tensor([Z - SZ])) < 1e-5
    assert torch.all(batch.dtheta(start.theta) == 0)  # Detector layers don't scatter
    assert torch.all(batch.xy != start.xy)

    hits = batch.get_hits((0, 0), LW)
    assert len(hits) == 1
    assert hits["above"]["reco_xy"].shape == torch.Size([batch.get_xy_mask((0, 0), LW).sum(), 1, 2])
    assert hits["above"]["gen_xy"].shape == torch.Size([batch.get_xy_mask((0, 0), LW).sum(), 1, 2])
    assert torch.abs(hits["above"]["z"][0, 0, 0] - Z + (SZ / 2)) < 1e-5  # Hits located at z-centre of layer

    # every reco hit (x,y) is function of resolution
    grad = jacobian(hits["above"]["reco_xy"][:, 0], dl.resolution).sum((-1, -2))
    assert (grad == grad).sum() == 2 * len(grad)
    assert ((grad == grad) * (grad != 0)).sum() > 0

    # Conform detector
    dl = VoxelDetectorLayer(pos="above", init_eff=-1, init_res=1e14, lw=LW, z=Z, size=SZ, eff_cost_func=eff_cost, res_cost_func=res_cost)
    dl.conform_detector()
    assert (dl.resolution == 1e7).all()
    assert (dl.efficiency == 1e-7).all()
    dl = VoxelDetectorLayer(pos="above", init_eff=10.0, init_res=-10.0, lw=LW, z=Z, size=SZ, eff_cost_func=eff_cost, res_cost_func=res_cost)
    dl.conform_detector()
    assert (dl.resolution == 1).all()
    assert (dl.efficiency == 1).all()


def area_cost(a: Tensor) -> Tensor:
    return F.relu(a)


def test_panel_detector_layer(batch):
    dl = PanelDetectorLayer(
        pos="above",
        lw=LW,
        z=1,
        size=2 * SZ,
        panels=[DetectorPanel(res=1e3, eff=1, init_xyz=[0.5, 0.5, 0.9], init_xy_span=[1.0, 1.0], area_cost_func=area_cost)],
    )
    for p in dl.panels:
        assert p.resolution == Tensor([1e3])
        assert p.efficiency == Tensor([1])

    start = batch.copy()
    dl(batch)
    assert torch.abs(batch.z - Tensor([Z - (2 * SZ)])) < 1e-5
    assert torch.all(batch.dtheta(start.theta) == 0)  # Detector layers don't scatter
    assert torch.all(batch.xy != start.xy)

    hits = batch.get_hits()
    assert len(hits) == 1
    assert hits["above"]["reco_xy"].shape == torch.Size([len(batch), 1, 2])
    assert hits["above"]["gen_xy"].shape == torch.Size([len(batch), 1, 2])

    # every reco hit (x,y) is function of panel position and size
    for v in [dl.panels[0].xy, dl.panels[0].xy_span]:
        grad = jacobian(hits["above"]["reco_xy"][:, 0], v).sum((-1))
        assert (grad == grad).sum() == 2 * len(grad)
        assert ((grad == grad) * (grad != 0)).sum() > 0

    dl = PanelDetectorLayer(
        pos="above",
        lw=LW,
        z=1,
        size=2 * SZ,
        panels=[
            DetectorPanel(res=1e3, eff=1, init_xyz=[0.5, 0.5, 0.9], init_xy_span=[0.5, 5.0], area_cost_func=area_cost),
            DetectorPanel(res=1e3, eff=1, init_xyz=[3.0, 0.5, 2.0], init_xy_span=[1.0, 1.0], area_cost_func=area_cost),
            DetectorPanel(res=1e3, eff=1, init_xyz=[0.5, -0.5, -0.3], init_xy_span=[1.0, 1.0], area_cost_func=area_cost),
            DetectorPanel(res=1e3, eff=1, init_xyz=[0.5, 0.5, 0.4], init_xy_span=[0.0, 0.5], area_cost_func=area_cost),
        ],
    )

    # z-ordering
    zorder = dl.get_panel_zorder()
    assert (zorder == np.array([1, 0, 3, 2])).all()
    for i, p in enumerate(dl.yield_zordered_panels()):
        assert p is dl.panels[zorder[i]]

    # detector conform
    dl.conform_detector()
    for p in dl.panels:
        assert p.xy[0] <= 1
        assert p.xy[1] <= 1
        assert p.xy[0] >= 0
        assert p.xy[1] >= 0
        assert p.z[0] <= 1
        assert p.z[0] >= 0.8
        assert p.xy_span[0] <= 1
        assert p.xy_span[1] <= 10
        assert p.xy_span[0] >= 0
        assert p.xy_span[1] >= 0

    # cost
    dl = PanelDetectorLayer(
        pos="above",
        lw=LW,
        z=1,
        size=2 * SZ,
        panels=[
            DetectorPanel(res=1e3, eff=1, init_xyz=[0.5, 0.5, 0.9], init_xy_span=[0.1, 0.2], area_cost_func=area_cost),
            DetectorPanel(res=1e3, eff=1, init_xyz=[3.0, 0.5, 2.0], init_xy_span=[0.3, 0.4], area_cost_func=area_cost),
            DetectorPanel(res=1e3, eff=1, init_xyz=[0.5, -0.5, -0.3], init_xy_span=[0.5, 0.6], area_cost_func=area_cost),
            DetectorPanel(res=1e3, eff=1, init_xyz=[0.5, 0.5, 0.4], init_xy_span=[0.7, 0.8], area_cost_func=area_cost),
        ],
    )
    assert dl.get_cost().detach().cpu().numpy() == np.sum([area_cost(p.xy_span.prod()).detach().cpu().numpy() for p in dl.panels])


def get_voxel_layers():
    layers = []
    init_eff = 0.5
    init_res = 1000
    pos = "above"
    for z, d in zip(np.arange(Z, 0, -SZ), [1, 1, 0, 0, 0, 0, 0, 0, 1, 1]):
        if d:
            layers.append(
                VoxelDetectorLayer(pos=pos, init_eff=init_eff, init_res=init_res, lw=LW, z=z, size=SZ, eff_cost_func=eff_cost, res_cost_func=res_cost)
            )
        else:
            pos = "below"
            layers.append(PassiveLayer(rad_length_func=arb_rad_length, lw=LW, z=z, size=SZ))

    return nn.ModuleList(layers)


def test_volume_methods():
    layers = get_voxel_layers()
    volume = Volume(layers=layers)
    assert volume.get_detectors()[-1] == layers[-1]
    assert volume.get_passives()[-1] == layers[-3]
    assert torch.all(volume.lw == LW)
    assert volume.passive_size == Tensor([SZ])
    assert volume.h == 10 * SZ
    with pytest.raises(AttributeError):
        volume.lw = 0
    with pytest.raises(AttributeError):
        volume.passive_size = 0
    with pytest.raises(AttributeError):

        volume.h = 0

    zr = volume.get_passive_z_range()
    assert torch.abs(zr[0] - 0.2) < 1e-5
    assert torch.abs(zr[1] - 0.8) < 1e-5
    assert volume.get_cost() == 41392.6758

    cube = volume.get_rad_cube()
    assert cube.shape == torch.Size([6] + list((LW / SZ).long()))
    assert torch.all(cube[0] == arb_rad_length(z=SZ, lw=LW, size=SZ))  # cube reversed to match lookup_passive_xyz_coords: layer zero = bottom layer
    assert torch.all(cube[-1] == arb_rad_length(z=Z, lw=LW, size=SZ))

    assert torch.all(volume.lookup_passive_xyz_coords(Tensor([0.55, 0.63, 0.31])) == Tensor([[5, 6, 1]]))
    assert torch.all(volume.lookup_passive_xyz_coords(Tensor([[0.55, 0.63, 0.31], [0.12, 0.86, 0.45]])) == Tensor([[5, 6, 1], [1, 8, 2]]))
    with pytest.raises(ValueError):
        volume.lookup_passive_xyz_coords(Tensor([0.55, 1.2, 0.31]))
    with pytest.raises(ValueError):
        volume.lookup_passive_xyz_coords(Tensor([0.55, 0.63, 13]))
    with pytest.raises(ValueError):
        volume.lookup_passive_xyz_coords(Tensor([-1, 0.63, 0.31]))
    with pytest.raises(ValueError):
        volume.lookup_passive_xyz_coords(Tensor([0.55, -1.2, 0.31]))
    with pytest.raises(ValueError):
        volume.lookup_passive_xyz_coords(Tensor([0.55, 0.63, -13]))
    with pytest.raises(ValueError):
        volume.lookup_passive_xyz_coords(Tensor([0.55, 0.63, 0]))
    with pytest.raises(ValueError):
        volume.lookup_passive_xyz_coords(Tensor([0.55, 0.63, 1]))

    def arb_rad_length2(*, z: float, lw: Tensor, size: float) -> float:
        rad_length = torch.ones(list((lw / size).long())) * X0["aluminium"]
        if z < 0.5:
            rad_length[...] = X0["lead"]
        return rad_length

    volume.load_rad_length(arb_rad_length2)
    cube = volume.get_rad_cube()
    assert cube.shape == torch.Size([6] + list((LW / SZ).long()))
    assert torch.all(cube[0] == arb_rad_length2(z=SZ, lw=LW, size=SZ))  # cube reversed to match lookup_passive_xyz_coords: layer zero = bottom layer
    assert torch.all(cube[-1] == arb_rad_length2(z=Z, lw=LW, size=SZ))

    edges = volume.edges
    assert edges.shape == torch.Size((600, 3))
    assert (edges[0] == Tensor([0, 0, 2 * SZ])).all()
    assert (edges[-1] == Tensor([LW[0] - SZ, LW[1] - SZ, 7 * SZ])).all()
    centres = volume.centres
    assert centres.shape == torch.Size((600, 3))
    assert (centres[0] == Tensor([0, 0, 2 * SZ]) + (SZ / 2)).all()
    assert (centres[-1] == Tensor([LW[0] - SZ, LW[1] - SZ, 7 * SZ]) + (SZ / 2)).all()


def test_volume_forward_voxel(batch):
    layers = get_voxel_layers()
    volume = Volume(layers=layers)
    start = batch.copy()
    volume(batch)

    assert torch.abs(batch.z) <= 1e-5  # Muons traverse whole volume
    mask = batch.get_xy_mask((0, 0), LW)
    assert torch.all(batch.dtheta(start.theta)[mask] > 0)  # All masked muons scatter

    hits = batch.get_hits((0, 0), LW)
    assert "above" in hits and "below" in hits
    assert hits["above"]["reco_xy"].shape[1] == 2
    assert hits["below"]["reco_xy"].shape[1] == 2
    assert hits["above"]["gen_xy"].shape[1] == 2
    assert hits["below"]["gen_xy"].shape[1] == 2
    assert torch.abs(hits["below"]["z"][0, 1, 0] - (SZ / 2)) < 1e-5  # Last Hit located at z-centre of last layer

    for i, l in enumerate(volume.get_detectors()):
        grad = jacobian(hits["above" if l.z > 0.5 else "below"]["reco_xy"][:, i % 2], l.resolution).sum((-1, -2))
        assert (grad == grad).sum() == 2 * len(grad)
        assert ((grad == grad) * (grad != 0)).sum() > 0  # every reco hit (x,y) is function of resolution


def get_panel_layers(init_res: float = 1e4, init_eff: float = 0.5, n_panels: int = 4) -> nn.ModuleList:
    layers = []
    layers.append(
        PanelDetectorLayer(
            pos="above",
            lw=LW,
            z=1,
            size=2 * SZ,
            panels=[
                DetectorPanel(res=init_res, eff=init_eff, init_xyz=[0.5, 0.5, 1 - (i * (2 * SZ) / n_panels)], init_xy_span=[1.0, 1.0], area_cost_func=area_cost)
                for i in range(n_panels)
            ],
        )
    )
    for z in [0.8, 0.7, 0.6, 0.5, 0.4, 0.3]:
        layers.append(PassiveLayer(rad_length_func=arb_rad_length, lw=LW, z=z, size=SZ))
    layers.append(
        PanelDetectorLayer(
            pos="below",
            lw=LW,
            z=0.2,
            size=2 * SZ,
            panels=[
                DetectorPanel(
                    res=init_res, eff=init_eff, init_xyz=[0.5, 0.5, 0.2 - (i * (2 * SZ) / n_panels)], init_xy_span=[1.0, 1.0], area_cost_func=area_cost
                )
                for i in range(n_panels)
            ],
        )
    )

    return nn.ModuleList(layers)


@pytest.mark.flaky(max_runs=3, min_passes=2)
def test_volume_forward_panel():
    layers = get_panel_layers(n_panels=4)
    volume = Volume(layers=layers)
    gen = MuonGenerator2016.from_volume(volume)
    mus = MuonResampler.resample(gen(N), volume=volume, gen=gen)
    batch = MuonBatch(mus, init_z=volume.h)
    start = batch.copy()
    volume(batch)

    assert torch.abs(batch.z) <= 1e-5  # Muons traverse whole volume
    mask = batch.get_xy_mask((0, 0), LW)
    assert torch.all(batch.dtheta(start.theta)[mask] > 0)  # All masked muons scatter

    hits = batch.get_hits()
    assert "above" in hits and "below" in hits
    assert hits["above"]["reco_xy"].shape[1] == 4
    assert hits["below"]["reco_xy"].shape[1] == 4
    assert hits["above"]["gen_xy"].shape[1] == 4
    assert hits["below"]["gen_xy"].shape[1] == 4

    # every reco hit (x,y) is function of panel position and size
    for i, l in enumerate(volume.get_detectors()):
        for j, p in enumerate(l.yield_zordered_panels()):
            for v in [p.xy, p.xy_span]:
                grad = jacobian(hits["above" if l.z > 0.5 else "below"]["reco_xy"][:, j], v).nansum((-1))
                assert grad.isnan().sum() == 0
                assert (grad != 0).sum() > 0


def test_detector_panel_properties():
    panel = DetectorPanel(res=1, eff=0.5, init_xyz=[0.5, 0.4, 0.9], init_xy_span=[0.3, 0.5], area_cost_func=area_cost, realistic_validation=False)
    assert panel.area_cost_func == area_cost
    assert panel.resolution == Tensor([1])
    assert panel.efficiency == Tensor([0.5])
    assert (panel.xy == Tensor([0.5, 0.4])).all()
    assert panel.z == Tensor([0.9])
    assert (panel.xy_span == Tensor([0.3, 0.5])).all()
    assert panel.x == Tensor([0.5])
    assert panel.y == Tensor([0.4])


def test_detector_panel_methods():
    panel = DetectorPanel(res=10, eff=0.5, init_xyz=[0.0, 0.01, 0.9], init_xy_span=[0.5, 0.51], area_cost_func=area_cost)

    # get_xy_mask
    mask = panel.get_xy_mask(Tensor([[0, 0], [0.1, 0.1], [0.25, 0.25], [0.5, 0.5], [1, 1], [0.1, 1], [1, 0.1], [-1, -1]]))
    assert (mask.int() == Tensor([1, 1, 0, 0, 0, 0, 0, 0])).all()

    # get_gauss
    with pytest.raises(ValueError):
        DetectorPanel(res=1, eff=0.5, init_xyz=[np.NaN, 0.0, 0.9], init_xy_span=[1.0, 1.0], area_cost_func=area_cost).get_gauss()
    with pytest.raises(ValueError):
        DetectorPanel(res=1, eff=0.5, init_xyz=[0.0, 0.0, 0.9], init_xy_span=[0.5, np.NaN], area_cost_func=area_cost).get_gauss()
    gauss = panel.get_gauss()
    assert (gauss.loc == Tensor([0.0, 0.01])).all()
    assert (gauss.scale == Tensor([0.5, 0.51])).all()

    # get_resolution
    res = panel.get_resolution(Tensor([[0, 0.01], [0.1, 0.1], [0.5, 0.5], [0, 0.1]]))
    assert res[0].mean() == 10
    assert res[1].mean() < res[0].mean()
    assert res[2].mean() > 0
    assert res[3, 0] == 10

    panel.realistic_validation = True
    res = panel.get_resolution(Tensor([[0, 0.01], [0.1, 0.1], [0.5, 0.5], [0, 0.1]]))
    assert res[0].mean() == 10
    assert res[1].mean() < res[0].mean()
    assert res[2].mean() > 0
    assert res[3, 0] == 10

    panel.eval()
    res = panel.get_resolution(Tensor([[0, 0.01], [0.1, 0.1], [0.5, 0.5], [0, 0.1]]))
    assert res[0].mean() == 10
    assert res[1].mean() == 10
    assert res[2].mean() == 0
    assert res[3, 0] == 10
    panel.realistic_validation = False
    panel.train()

    # get_efficiency
    eff = panel.get_efficiency(Tensor([[0, 0.01], [0.1, 0.1], [0.5, 0.5], [0, 0.1]]))
    assert eff[0] == 0.5
    assert eff[1] < eff[0]
    assert eff[2] > 0
    assert 0 < eff[3] < 0.5

    panel.realistic_validation = True
    eff = panel.get_efficiency(Tensor([[0, 0.01], [0.1, 0.1], [0.5, 0.5], [0, 0.1]]))
    assert eff[0] == 0.5
    assert eff[1] < eff[0]
    assert eff[2] > 0
    assert 0 < eff[3] < 0.5

    panel.eval()
    eff = panel.get_efficiency(Tensor([[0, 0.01], [0.1, 0.1], [0.5, 0.5], [0, 0.1]]))
    assert eff[0] == 0.5
    assert eff[1] == 0.5
    assert eff[2] == 0
    assert eff[3] == 0.5
    panel.realistic_validation = False
    panel.train()

    # get_hits
    panel = DetectorPanel(res=10, eff=0.5, init_xyz=[0.5, 0.5, 0.9], init_xy_span=[0.5, 0.5], area_cost_func=area_cost)
    mg = MuonGenerator2016(x_range=(0, LW[0].item()), y_range=(0, LW[1].item()))
    mu = MuonBatch(mg(100), 1)
    mu._xy = torch.ones_like(mu.xy) / 2
    hits = panel.get_hits(mu)
    assert (hits["gen_xy"] == mu.xy).all()
    assert (hits["z"].mean() - 0.9).abs() < 1e-5
    assert (hits["reco_xy"].mean(0) - Tensor([0.5, 0.5]) < 0.25).all()

    panel.realistic_validation = True
    mu._xy = torch.zeros_like(mu.xy)
    hits = panel.get_hits(mu)
    assert hits["reco_xy"].isinf().sum() == 0

    panel.eval()
    hits = panel.get_hits(mu)
    assert hits["reco_xy"].isinf().sum() == 2 * len(mu)
    mu = MuonBatch(mg(100), 1)
    hits = panel.get_hits(mu)
    mask = hits["reco_xy"].isinf().prod(1) - 1 < 0
    # Reco hits can't leave panel
    assert (Tensor([0.25, 0.25]) <= hits["reco_xy"][mask]).all()
    assert (hits["reco_xy"][mask] <= Tensor([0.75, 0.75])).all()

    # get_cost
    cost = panel.get_cost()
    assert cost == area_cost(Tensor([0.5 * 0.5]))
    assert (torch.autograd.grad(cost, panel.xy_span, retain_graph=True, allow_unused=True)[0] > 0).all()

    # clamp_params
    panel.clamp_params((0, 0, 0.8), (1, 1, 1))
    assert panel.z == Tensor([0.9])
    assert (panel.xy == Tensor([0.5, 0.5])).all()
    assert (panel.xy_span == Tensor([0.5, 0.5])).all()

    panel = DetectorPanel(res=10, eff=0.5, init_xyz=[2.0, -2.0, 2.0], init_xy_span=[0.0, 20.0], area_cost_func=area_cost)
    panel.clamp_params((0, 0, 0), (1, 1, 1))
    assert (panel.xy == Tensor([1, 0])).all()
    assert panel.z - 1 < 0
    assert (panel.z - 1).abs() < 5e-3
    assert (panel.xy_span == Tensor([5e-2, 10])).all()<|MERGE_RESOLUTION|>--- conflicted
+++ resolved
@@ -66,55 +66,40 @@
     # Small scattering
     pl = PassiveLayer(rad_length_func=arb_rad_length, lw=LW, z=Z, size=1e-4)
     batch = start.copy()
-<<<<<<< HEAD
-    pl(batch)
-    assert torch.abs(batch.z - Tensor([Z])) <= 1e-3
-    assert torch.all(batch.dtheta(start) < 1e-2)
-    assert torch.all(torch.abs(batch.xy - start.xy) < 1e-3)
-
-
-@pytest.mark.parametrize("sz", [(0.01), (0.1), (0.2), (0.205)])
-def test_passive_layer_default_scattering(mocker, batch, sz):  # noqa: F811
-    for m in ["propagate", "get_xy_mask"]:
-        mocker.patch.object(MuonBatch, m)
-    mock_getters = {}
-    for m in ["theta_x", "theta_y", "x", "y", "mom", "theta_xy"]:
-        mock_getters[m] = mocker.PropertyMock(return_value=getattr(batch, m))
-        mocker.patch.object(MuonBatch, m, mock_getters[m])
-
-    pl = PassiveLayer(rad_length_func=arb_rad_length, lw=LW, size=sz, z=Z)
-    pl(batch)
-    dz = 0.01
-    n = int(sz / dz)
-    assert batch.propagate.call_count == n + 1
-    assert batch.propagate.called_with(SZ / n)
-    assert batch.get_xy_mask.call_count == n
-    assert mock_getters["mom"].call_count == n
-    assert mock_getters["theta_xy"].call_count == n
-    for m in ["x", "y"]:
-        assert mock_getters[m].call_count == 2 * n
-    for m in ["theta_x", "theta_y"]:
-        assert mock_getters[m].call_count == 2 * n
-=======
     pl(batch, n=1)
     assert torch.abs(batch.z - Tensor([Z - 1e-4])) <= 1e-3
     assert (batch.dtheta(start.theta[batch._keep_mask]) < 1e-2).sum() / len(batch) > 0.9
     assert (torch.abs(batch.xy - start.xy[batch._keep_mask]) < 1e-3).sum() / len(batch) > 0.9
 
 
-@pytest.mark.parametrize("n", [(1), (2), (5)])
-def test_passive_layer_scattering(mocker, batch, n):  # noqa: F811
+@pytest.mark.parametrize("sz", [(0.01), (0.1), (0.2), (0.205)])
+def test_passive_layer_geant_scattering(mocker, batch, sz):  # noqa: F811
     for m in ["propagate", "get_xy_mask", "scatter_dxy", "scatter_dtheta_dphi"]:
         mocker.patch.object(MuonBatch, m)
 
-    pl = PassiveLayer(rad_length_func=arb_rad_length, lw=LW, size=SZ, z=Z)
+    pl = PassiveLayer(rad_length_func=arb_rad_length, lw=LW, size=sz, z=Z, scatter_model="geant4")
+    pl(batch)
+    dz = 0.01
+    n = int(sz / dz)
+    assert batch.propagate.call_count == n
+    assert batch.scatter_dxy.call_count == n
+    assert batch.scatter_dtheta_dphi.call_count == n
+    assert batch.propagate.called_with(SZ / n)
+    assert batch.get_xy_mask.call_count == n
+
+
+@pytest.mark.parametrize("n", [(1), (2), (5)])
+def test_passive_layer_pdg_scattering(mocker, batch, n):  # noqa: F811
+    for m in ["propagate", "get_xy_mask", "scatter_dxy", "scatter_dtheta_dphi"]:
+        mocker.patch.object(MuonBatch, m)
+
+    pl = PassiveLayer(rad_length_func=arb_rad_length, lw=LW, size=SZ, z=Z, scatter_model="pdg")
     pl(batch, n)
     assert batch.propagate.call_count == n
     assert batch.scatter_dxy.call_count == n
     assert batch.scatter_dtheta_dphi.call_count == n
     assert batch.propagate.called_with(SZ / n)
     assert batch.get_xy_mask.call_count == n
->>>>>>> 1f4c1ff5
 
 
 def eff_cost(x: Tensor) -> Tensor:
