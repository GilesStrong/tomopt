# User requirements
torch>=1.10.0
seaborn ~= 0.11.0
matplotlib >= 3.1
numpy >=1.20.2
fastcore == 1.3.20  # Locked since package changes often without warning
fastprogress == 1.0.0  # Locked since package changes often without warning
pandas >= 1.2.4
<<<<<<< HEAD
ipykernel
particle==0.20.0  # Hardcoded incase muon mass changes
=======
prettytable
>>>>>>> e38e703b

# Dev requirements
pre-commit
black
flake8
pytest
mypy
pytest-mock
flaky<|MERGE_RESOLUTION|>--- conflicted
+++ resolved
@@ -6,12 +6,9 @@
 fastcore == 1.3.20  # Locked since package changes often without warning
 fastprogress == 1.0.0  # Locked since package changes often without warning
 pandas >= 1.2.4
-<<<<<<< HEAD
 ipykernel
 particle==0.20.0  # Hardcoded incase muon mass changes
-=======
 prettytable
->>>>>>> e38e703b
 
 # Dev requirements
 pre-commit
